--- conflicted
+++ resolved
@@ -2,13 +2,8 @@
 
 ---
 
-<<<<<<< HEAD
-This is the origin pytorch implementation of Informer in the following paper: 
-[Informer: Beyond Efficient Transformer for Long Sequence Time-Series Forecasting](). Speical thanks to `Jieqi Peng`@[cookieminions](https://github.com/cookieminions) in building this repo.
-=======
 This is the origin Pytorch implementation of Informer in the following paper: 
 [Informer: Beyond Efficient Transformer for Long Sequence Time-Series Forecasting](). Special thanks to `Jieqi Peng`@[cookieminions](https://github.com/cookieminions) for building this repo.
->>>>>>> b74bd994
 
 <p align="center">
 <img src=".\img\informer.png" height = "360" alt="" align=center />
@@ -32,13 +27,8 @@
 
 ## Data
 
-<<<<<<< HEAD
-The ETDataset used in the paper can be download in [ETDataset](https://github.com/zhouhaoyi/ETDataset).
-The required data files should be put into `data/ETT/` folder. A deme slice of the ETT data is illustrated in the following figure. Noted that the input of each dataset is zero-mean normalized in this implementation.
-=======
 The ETT dataset used in the paper can be download in the repo [ETDataset](https://github.com/zhouhaoyi/ETDataset).
 The required data files should be put into `data/ETT/` folder. A demo slice of the ETT data is illustrated in the following figure. Note that the input of each dataset is zero-mean normalized in this implementation.
->>>>>>> b74bd994
 
 <p align="center">
 <img src="./img/data.png" height = "168" alt="" align=center />
